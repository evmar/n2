--- conflicted
+++ resolved
@@ -21,25 +21,15 @@
     regen: bool,
     keep_going: usize,
     target_names: &'a [String],
+    build_filename: &'a String,
 }
 
 // Build a given set of targets.  If regen is true, build "build.ninja" first if
 // possible, and if that build changes build.ninja, then return
 // BuildResult::Regen to signal to the caller that we need to start the whole
 // build over.
-<<<<<<< HEAD
-fn build(
-    progress: &mut ConsoleProgress,
-    parallelism: usize,
-    build_filename: &str,
-    regen: bool,
-    target_names: &[String],
-) -> anyhow::Result<BuildResult> {
-    let mut state = trace::scope("load::read", || load::read(build_filename))?;
-=======
 fn build(progress: &mut ConsoleProgress, params: &BuildParams) -> anyhow::Result<BuildResult> {
-    let mut state = trace::scope("load::read", load::read)?;
->>>>>>> f4f1bfd3
+    let mut state = trace::scope("load::read", || load::read(params.build_filename))?;
 
     let mut work = work::Work::new(
         &mut state.graph,
@@ -51,13 +41,8 @@
         params.parallelism,
     );
 
-<<<<<<< HEAD
-    if regen {
-        if let Some(target) = work.build_ninja_fileid(build_filename) {
-=======
     if params.regen {
-        if let Some(target) = work.build_ninja_fileid() {
->>>>>>> f4f1bfd3
+        if let Some(target) = work.build_ninja_fileid(params.build_filename) {
             // Attempt to rebuild build.ninja.
             work.want_fileid(target)?;
             match trace::scope("work.run", || work.run())? {
@@ -214,34 +199,18 @@
 
     // Build once with regen=true, and if the result says we regenerated the
     // build file, reload and build everything a second time.
-<<<<<<< HEAD
-    let mut result = build(
-        &mut progress,
-        parallelism,
-        &build_filename,
-        true,
-        &matches.free,
-    )?;
-    if let BuildResult::Regen = result {
-        result = build(
-            &mut progress,
-            parallelism,
-            &build_filename,
-            false,
-            &matches.free,
-        )?;
-=======
+
     let mut params = BuildParams {
         parallelism,
         regen: true,
         keep_going,
         target_names: &matches.free,
+        build_filename: &build_filename,
     };
     let mut result = build(&mut progress, &params)?;
     if let BuildResult::Regen = result {
         params.regen = false;
         result = build(&mut progress, &params)?;
->>>>>>> f4f1bfd3
     }
 
     match result {
