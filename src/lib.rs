pub mod canon;
mod db;
mod densemap;
mod depfile;
mod eval;
mod graph;
pub mod load;
pub mod parse;
pub mod progress;
mod scanner;
mod signal;
mod task;
pub mod trace;
pub mod work;

<<<<<<< HEAD
#[cfg(unix)]
#[macro_use]
extern crate lazy_static;

#[cfg(not(target_env = "msvc"))]
=======
#[cfg(not(windows))]
>>>>>>> 05f287f0
use jemallocator::Jemalloc;

#[cfg(not(windows))]
#[global_allocator]
static GLOBAL: Jemalloc = Jemalloc;<|MERGE_RESOLUTION|>--- conflicted
+++ resolved
@@ -13,15 +13,11 @@
 pub mod trace;
 pub mod work;
 
-<<<<<<< HEAD
 #[cfg(unix)]
 #[macro_use]
 extern crate lazy_static;
 
-#[cfg(not(target_env = "msvc"))]
-=======
 #[cfg(not(windows))]
->>>>>>> 05f287f0
 use jemallocator::Jemalloc;
 
 #[cfg(not(windows))]
