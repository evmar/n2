# Missing features from Ninja

- Windows is only partially implemented.
  - `deps = msvc` (parsing of `/showincludes` output) isn't implemented at all.
- Dynamic dependencies.
- `console` pool.  n2 currently just treats `console` as an ordinary pool of
  depth 1, and only shows console output after the task completes.
- `subninja` is only partially implemented.

## Missing flags

<<<<<<< HEAD
- `-k`, keep going until N jobs fail
=======
- `-f`, specify build file
>>>>>>> f4f1bfd3
- `-l`, load average throttling
- `-n`, dry run

### Missing subcommands

Most of `-d` (debugging), `-t` (tools).

No `-w` (warnings).<|MERGE_RESOLUTION|>--- conflicted
+++ resolved
@@ -9,11 +9,6 @@
 
 ## Missing flags
 
-<<<<<<< HEAD
-- `-k`, keep going until N jobs fail
-=======
-- `-f`, specify build file
->>>>>>> f4f1bfd3
 - `-l`, load average throttling
 - `-n`, dry run
 
